
import os
import re
import sys
import time
import uuid
import queue as Queue
import select
import pickle
import warnings
import threading
import traceback
import subprocess
import logging
import sqlite3
from io import StringIO
from socket import gethostname

from collections import OrderedDict

__version__ = '0.5'
__all__ = ['SerialNumber', 'LimitedSizeDict', 'DiskBackedQueue', 
           'InterruptibleCopy', 'DELETE_MARKER_QUEUE', 'DELETE_MARKER_NOW']


smartCommonLogger = logging.getLogger('__main__')


DELETE_MARKER_QUEUE = 'smartcopy_queue_delete_this_file'
DELETE_MARKER_NOW   = 'smartcopy_now_delete_this_file'


IS_UNRELIABLE_LINK = False
if gethostname().split('-', 1)[0] in ('lwasv',):
    IS_UNRELIABLE_LINK = True


class SerialNumber(object):
    """
    Simple class for a serial number generator.
    """
    
    def __init__(self):
        self.sn = 1
        self.lock = threading.Semaphore()
        
    def get(self):
        self.lock.acquire()
        out = self.sn*1
        self.sn += 1
        self.lock.release()
        
        return out
        
    def reset(self):
        self.lock.acquire()
        self.sn = 1
        self.lock.release()
        
        return True


class LimitedSizeDict(OrderedDict):
    """
    From:
     https://stackoverflow.com/questions/2437617/limiting-the-size-of-a-python-dictionary
    """
    
    def __init__(self, *args, **kwds):
        self.size_limit = kwds.pop("size_limit", None)
        OrderedDict.__init__(self, *args, **kwds)
        self._check_size_limit()
        
    def __setitem__(self, key, value):
        OrderedDict.__setitem__(self, key, value)
        self._check_size_limit()
        
    def _check_size_limit(self):
        if self.size_limit is not None:
            while len(self) > self.size_limit:
                self.popitem(last=False)


class DiskBackedQueue(Queue.Queue):
    """
    A thread-safe FIFO queue that persists items to disk using SQLite,
    supporting multiple queues in a single database.
    """
    
    SCHEMA = """
    PRAGMA journal_mode=WAL;
    PRAGMA synchronous=FULL;
    PRAGMA busy_timeout=5000;
    
    CREATE TABLE IF NOT EXISTS queue_items (
        id INTEGER PRIMARY KEY AUTOINCREMENT,
        queue_name TEXT NOT NULL,
        host TEXT NOT NULL,
        hostpath TEXT NOT NULL,
        dest TEXT NOT NULL,
        destpath TEXT NOT NULL,
        filesize INTEGER DEFAULT 0,
        command_id INTEGER NOT NULL,
        retry_count INTEGER DEFAULT 0,
        last_try REAL DEFAULT 0.0,
        status TEXT DEFAULT 'pending',
        created_at TIMESTAMP DEFAULT CURRENT_TIMESTAMP
    );
    
    CREATE INDEX IF NOT EXISTS idx_queue_status ON queue_items(queue_name, status);
    CREATE INDEX IF NOT EXISTS idx_created ON queue_items(created_at);
    """

    # Class-level connection management
    _db_lock = threading.RLock()
    _conn = None
    _cursor = None
    _ref_count: int = 0

    @classmethod
    def _get_connection(cls, db_file):
        """Get or create the shared database connection."""
        with cls._db_lock:
            if cls._conn is None:
                try:
                    # Initialize the connection
                    os.makedirs(os.path.dirname(os.path.abspath(db_file)), exist_ok=True)
                    cls._conn = sqlite3.connect(
                        db_file,
                        isolation_level='IMMEDIATE',
                        check_same_thread=False,
                        timeout=30.0
                    )
                    cls._cursor = cls._conn.cursor()
                    cls._cursor.executescript(cls.SCHEMA)
                    cls._conn.commit()
                except sqlite3.Error as e:
                    smartCommonLogger.error(f"Failed to initialize queue database: {e}")
                    raise
            
            cls._ref_count += 1
            return cls._conn, cls._cursor

    @classmethod
    def _release_connection(cls):
        """Release the shared database connection."""
        with cls._db_lock:
            cls._ref_count -= 1
            if cls._ref_count == 0 and cls._conn is not None:
                try:
                    cls._conn.commit()
                    cls._conn.close()
                    cls._conn = None
                    cls._cursor = None
                except sqlite3.Error:
                    pass

    def __init__(self, filename, queue_name, maxsize=0, restore=True):
        """
        Initialize a queue instance.
        
        Args:
            filename: Shared SQLite database file path
            queue_name: Unique name for this queue (e.g., 'DR1', 'DR2')
            maxsize: Maximum queue size (0 = unlimited)
            restore: Whether to restore pending items on startup
        """
        super().__init__(maxsize)
        
        self._db_file = filename
        self.queue_name = queue_name
        self._lock = threading.RLock()
        
        self.restored_items = []
        
        # Get shared database connection
        self._conn, self._cursor = self._get_connection(filename)
        
        # Verify queue integrity
        self._check_integrity()
        
        # Restore pending items if requested
        if restore:
            self._restore_pending_items()

    def _check_integrity(self):
        """Verify queue integrity and recover if needed."""
        with self._lock:
            try:
                # Check for and recover from interrupted transactions
                self._cursor.execute(
                    """SELECT COUNT(*) FROM queue_items 
                       WHERE queue_name = ? AND status = 'processing'""",
                    (self.queue_name,)
                )
                processing_count = self._cursor.fetchone()[0]
                if processing_count > 0:
                    smartCommonLogger.warning(
                        f"Found {processing_count} interrupted transactions for {self.queue_name}, recovering..."
                    )
                    self._cursor.execute(
                        """UPDATE queue_items SET status = 'pending' 
                           WHERE queue_name = ? AND status = 'processing'""",
                        (self.queue_name,)
                    )
                    self._conn.commit()
                    
            except sqlite3.Error as e:
                smartCommonLogger.error(f"Integrity check failed for {self.queue_name}: {e}")
                raise

    def _restore_pending_items(self):
        """Restore pending items from the database to memory."""
        with self._lock:
            try:
                self._cursor.execute(
                    """SELECT host,hostpath,dest,destpath,command_id,retry_count,last_try FROM queue_items 
                       WHERE queue_name = ? AND status = 'pending' 
                       ORDER BY command_id""",
                    (self.queue_name,)
                )
                rows = self._cursor.fetchall()
                
                for row in rows:
                    try:
                        super().put(row)
                        self.restored_items.append(row)
                    except (pickle.UnpicklingError, EOFError) as e:
                        smartCommonLogger.warning(f"Failed to restore queue item in {self.queue_name}: {e}")
                
                smartCommonLogger.info(f"Restored {len(self.restored_items)} items for {self.queue_name}")
                
            except sqlite3.Error as e:
                smartCommonLogger.error(f"Failed to restore items for {self.queue_name}: {e}")
                raise

    def put(self, host, hostpath, dest, destpath, command_id, retry_count=0, last_retry=0.0, block=True, timeout=None):
        """Put an item into the queue."""
        
        with self._lock:
            item = (host, hostpath, dest, destpath, command_id, retry_count, last_retry)
            super().put(item, block, timeout)
            
            try:
                # Start transaction
                self._cursor.execute("BEGIN IMMEDIATE")
                
                # Insert with queue name
                
                self._cursor.execute(
                    """INSERT INTO queue_items (queue_name, host, hostpath, dest, destpath, command_id, retry_count, last_try) 
                       VALUES (?, ?, ?, ?, ?, ?, ?, ?)""",
                    (self.queue_name, *item)
                )
                
                # Commit transaction
                self._conn.commit()
                
            except sqlite3.Error as e:
                self._conn.rollback()
                smartCommonLogger.error(f"Failed to persist queue item for {self.queue_name}: {e}")
                raise

    def get(self, block=True, timeout=None):
        """Get an item from the queue."""
        with self._lock:
            item = super().get(block, timeout)
            host, hostpath, dest, destpath, command_id, retry_count, last_retry = item
            
            try:
                # Start transaction
                self._cursor.execute("BEGIN IMMEDIATE")
                
                self._cursor.execute(
                    """UPDATE queue_items 
                       SET status = 'processing' 
                       WHERE queue_name = ? AND command_id = ? 
                       AND status = 'pending'""",
                    (self.queue_name, command_id)
                )
                
                # Commit transaction
                self._conn.commit()
                
            except sqlite3.Error as e:
                self._conn.rollback()
                smartCommonLogger.error(f"Failed to update queue item status for {self.queue_name}: {e}")
                raise
                
            return item

    def task_done(self):
        """Mark task as done."""
        with self._lock:
            super().task_done()
            
            try:
                # Start transaction
                self._cursor.execute("BEGIN IMMEDIATE")
                
                # Remove completed items for this queue
                self._cursor.execute(
                    """DELETE FROM queue_items 
                       WHERE queue_name = ? AND status = 'processing'""",
                    (self.queue_name,)
                )
                
                # Commit transaction
                self._conn.commit()
                
            except sqlite3.Error as e:
                self._conn.rollback()
                smartCommonLogger.error(f"Failed to mark queue item as done for {self.queue_name}: {e}")
                raise

    def add_completed(self, host, hostpath, filesize=0):
        """A file as successfully completed."""
        with self._lock:
            item = (host, hostpath, host, hostpath, filesize, -1, 0, time.time(), 'completed')
            
            try:
                # Start transaction
                self._cursor.execute("BEGIN IMMEDIATE")
                
                # Insert with queue name
                
                self._cursor.execute(
                    """INSERT INTO queue_items (queue_name, host, hostpath, dest, destpath, filesize, command_id, retry_count, last_try, status) 
                       VALUES (?, ?, ?, ?, ?, ?, ?, ?, ?, ?)""",
                    (self.queue_name, *item)
                )
                
                # Commit transaction
                self._conn.commit()
                
            except sqlite3.Error as e:
                self._conn.rollback()
                smartCommonLogger.error(f"Failed to add completed file to {self.queue_name}: {e}")
                raise
                
    def get_completed(self):
        """Return a list of completed files as a three-element tuples containing
        host, host path, and file size."""
        with self._lock:
            try:
                self._cursor.execute(
                    """SELECT host, hostpath, filesize
                       FROM queue_items
                       WHERE queue_name = ? AND status = 'completed'
                       ORDER BY hostpath""",
                    (self.queue_name,)
                )
                return self._cursor.fetchall()
                
            except sqlite3.Error as e:
                logger.error(f"Failed to get completed files for {self.queue_name}: {e}")
                raise
                    
    def purge_completed(self):
        """Remove all completed files from the queue."""
        with self._lock:
            try:
                # Start transaction
                self._cursor.execute("BEGIN IMMEDIATE")
                
                # Remove completed items for this queue
                self._cursor.execute(
                    """DELETE FROM queue_items 
                       WHERE queue_name = ? AND status = 'completed'""",
                    (self.queue_name,)
                )
                
                # Commit transaction
                self._conn.commit()
                
            except sqlite3.Error as e:
                self._conn.rollback()
                smartCommonLogger.error(f"Failed purge completed files from {self.queue_name}: {e}")
                raise
                
    def add_failed(self, host, hostpath, reason='', filesize=0):
        """A file as failed."""
        with self._lock:
            item = (host, hostpath, host, reason, filesize, 0, -2, time.time(), 'failed')
            
            try:
                # Start transaction
                self._cursor.execute("BEGIN IMMEDIATE")
                
                # Insert with queue name
                
                self._cursor.execute(
                    """INSERT INTO queue_items (queue_name, host, hostpath, dest, destpath, filesize, command_id, retry_count, last_try, status) 
                       VALUES (?, ?, ?, ?, ?, ?, ?, ?, ?, ?)""",
                    (self.queue_name, *item)
                )
                
                # Commit transaction
                self._conn.commit()
                
            except sqlite3.Error as e:
                self._conn.rollback()
                smartCommonLogger.error(f"Failed to add failed file to {self.queue_name}: {e}")
                raise
                
    def get_failed(self):
        """Return a list of failed files as a four-element tuples containing
        host, host path, failure reason, and file size."""
        with self._lock:
            try:
                self._cursor.execute(
                    """SELECT host, hostpath, destpath, filesize
                       FROM queue_items
                       WHERE queue_name = ? AND status = 'failed'
                       ORDER BY hostpath""",
                    (self.queue_name,)
                )
                return self._cursor.fetchall()
                
            except sqlite3.Error as e:
                logger.error(f"Failed to get failed files for {self.queue_name}: {e}")
                raise
                
    def purge_failed(self):
        """Remove all failed files from the queue."""
        with self._lock:
            try:
                # Start transaction
                self._cursor.execute("BEGIN IMMEDIATE")
                
                # Remove completed items for this queue
                self._cursor.execute(
                    """DELETE FROM queue_items 
                       WHERE queue_name = ? AND status = 'failed'""",
                    (self.queue_name,)
                )
                
                # Commit transaction
                self._conn.commit()
                
            except sqlite3.Error as e:
                self._conn.rollback()
                smartCommonLogger.error(f"Failed to purge failed files from {self.queue_name}: {e}")
                raise
                
    def get_queue_stats(self):
        """Get statistics about this queue."""
        with self._lock:
            try:
                stats = {
                    'pending': 0,
                    'processing': 0,
                    'completed': 0,
                    'failed': 0
                }
                
                self._cursor.execute(
                    """SELECT status, COUNT(*) FROM queue_items 
                       WHERE queue_name = ? GROUP BY status""",
                    (self.queue_name,)
                )
                for status, count in self._cursor.fetchall():
                    stats[status] = count
                    
                return stats
                
            except sqlite3.Error as e:
                smartCommonLogger.error(f"Failed to get queue statistics for {self.queue_name}: {e}")
                raise

    def __del__(self):
        """Release the shared connection."""
        self._release_connection()


class InterruptibleCopy(object):
    _rsyncRE = re.compile('.*?(?P<transferred>\d) +(?P<progress>\d{1,3}%) +(?P<speed>\d+\.\d+[ kMG]B/s) +(?P<remaining>.*)')
    
    def __init__(self, host, hostpath, dest, destpath, id=None, tries=0, last_try=0.0, bw_limit=0.0):
        # Copy setup
        self.host = host
        self.hostpath = hostpath
        self.dest = dest
        self.destpath = destpath
        
        # Identifier
        if id is None:
            id = str( uuid.uuid4() )
        self.id = id
        
        # Retry control
        self.tries = tries
        self.last_try = last_try
        
        # Bandwidth limiting in MB/s for remote copies
        self.bw_limit = bw_limit
        
        # Thread setup
        self.thread = None
        self.process= None
        self.stdout, self.stderr = '', ''
        self.status = ''
        
        # Start the copy or delete running
        if time.time() - self.last_try > 86400.0:
            self.resume()
        else:
            self.status = 'error: too soon to retry'
            
    def __str__(self):
        return "%s = %s:%s -> %s:%s" % (self.id, self.host, self.hostpath, self.dest, self.destpath)
        
    def getTryCount(self):
        """
        Return the number of times this operation has been tried.
        """
        
        return self.tries
        
    def getLastTryTimestamp(self):
        """
        Return the timestamp of the last try.  Returns 0 if the operation has 
        not be previously attempted.
        """
        
        return self.last_try
        
    def getTaskSpecification(self):
        """
        Return the task specification tuple that can be used to re-add the 
        copy to the processing queue.
        """
        
        return (self.host, self.hostpath, self.dest, self.destpath, self.id, self.tries, self.last_try)
        
    def getStatus(self):
        """
        Return the status of the copy.
        """
        
        return self.status
        
    def getFileExists(self):
        """
        Return if the source file exists or not.
        """
        
        if self.host == '':
            cmd = ['du', '-b', self.hostpath]
        else:
            cmd = ["ssh", "-t", "-t", "mcsdr@%s" % self.host.lower()]
            cmd.append('du -b %s' % self.hostpath)
            
        try:
            output = subprocess.check_output(cmd, stderr=subprocess.DEVNULL)
            output = output.decode()
            junk = output.split(None, 1)[0]
            exists = True
        except (subprocess.CalledProcessError, IndexError):
            exists = False
            
        return exists
        
    def getFileSize(self):
        """
        Return the filesize to be copied in bytes.
        """
        
        try:
            return self._size
        except AttributeError:
            if self.host == '':
                cmd = ['du', '-b', self.hostpath]
            else:
                cmd = ["ssh", "-t", "-t", "mcsdr@%s" % self.host.lower()]
                cmd.append('du -b %s' % self.hostpath)
                
            try:
                output = subprocess.check_output(cmd, stderr=subprocess.DEVNULL)
                output = output.decode()
                self._size = output.split(None, 1)[0]
            except subprocess.CalledProcessError:
                self._size = '0'
                
            return self._size
            
    def getBytesTransferred(self):
        """
        Return the number of bytes transferred.
        """
        
        mtch = self._rsyncRE.search(self.stdout)
        if mtch is not None:
            trans = mtch.group('transferred')
        else:
            trans = "0"
            
        return trans
        
    def getProgress(self):
        """
        Return the percentage progress of the copy.
        """
        
        mtch = self._rsyncRE.search(self.stdout)
        if mtch is not None:
            prog = mtch.group('progress')
        else:
            prog = '0%'
            
        return prog
        
    def getSpeed(self):
        """
        Return the current copy speed or 'paused' if the copy is paused.
        """
        
        if self.isRunning():
            mtch = self._rsyncRE.search(self.stdout)
            if mtch is not None:
                speed = mtch.group('speed')
            else:
                speed = '0.00kB/s'
        else:
            speed = 'paused'
            
        return speed
        
    def getTimeRemaining(self):
        """
        Return the estimated time remaining or 'unknown' if the copy is paused.
        """
        
        if self.isRunning():
            mtch = self._rsyncRE.search(self.stdout)
            if mtch is not None:
                rema = mtch.group('remaining')
            else:
                rema = '99:59:59'
        else:
            rema = 'unknown'
            
        return rema
        
    def isRemote(self):
        """
        Return a Boolean of whether or not the copy is to a remote host.
        """
        
        if self.host == self.dest:
            return False
        else:
            return True
            
    def isRunning(self):
        """
        Return a Boolean of whether or not the copy is currently running.
        """
        
        if self.thread is None:
            return False
        else:
            if self.thread.isAlive():
                return True
            else:
                return False
                
    def isComplete(self):
        """
        Return a Boolean of whether or not the copy has finished.
        """
        
        if self.isRunning():
            return False
        elif self.status[:6] != 'paused':
            return True
        else:
            return False
            
    def isSuccessful(self):
        """
        Return a Boolean of whether or not the copy was successful.
        """
        
        if not self.isComplete():
            return False
        elif self.status[:8] == 'complete':
            return True
        else:
            return False
            
    def isFailed(self):
        """
        Return a Boolean of whether or not the copy failed.
        """
        
        if not self.isComplete():
            return False
        elif self.status[:5] == 'error':
            return True
        else:
            return False
            
    def pause(self):
        """
        Pause the copy.
        """
        
        if self.thread is not None:
            try:
                self.process.kill()
            except OSError:
                pass
            self.thread.join()
            
            self.thread = None
            self.process = None
            self.status = 'paused'
            
            return True
        else:
            return False
            
    def resume(self):
        """
        Resume the copy or delete.
        """
        
        if self.thread is None:
            if self.destpath == DELETE_MARKER_QUEUE:
                smartCommonLogger.debug('Readying delete of %s:%s', self.host, self.hostpath)
                self.status = 'complete'
                return True
                
            if self.destpath == DELETE_MARKER_NOW:
                target = self._runDelete
            else:
                target = self._runCopy
            self.thread = threading.Thread(target=target)
            self.thread.setDaemon(1)
            self.thread.start()
            if self.status != 'paused':
                self.tries += 1
                if self.destpath in (DELETE_MARKER_NOW, DELETE_MARKER_QUEUE):
                    self.tries += 100
                self.last_try = time.time()
            self.status = 'active'
            
            time.sleep(1)
            
            return True
        else:
            return False
            
    def cancel(self):
        """
        Cancel the copy.
        """
        
        if self.isRunning():
            self.pause()
        self.status = 'canceled'
        
        return True
        
    def _getTruncateCommand(self):
        """
        Build up a subprocess-compatible command needed to truncate a file on 
        unreliable links.  This returns None if no truncate command is needed.
        """
        
        if not IS_UNRELIABLE_LINK:
            # Ignore reliable links
            cmd = None
            
        if self.host == '':
            # Locally originating copy
            cmd = ['bash', '-c', "if test -e %s; then truncate -c -s -512K %%s; fi" % self.hostpath]
            
            if self.dest == '':
                # Local destination
                ## Directory/path check
                if os.path.exists(self.destpath) and os.path.isdir(self.destpath):
                    filename = os.path.basename(self.hostpath)
                    cmd[-1] = cmd[-1] % filename
                else:
                    cmd = None
            else:
                # Remote destination
                cmd = None
                
        else:
            # Remotely originating copy
            cmd = ["ssh", "-t", "-t", "mcsdr@%s" % self.host.lower()]
            
            if self.dest == self.host:
                # Source and destination are on the same machine
                cmd.append( 'if test -e %s && test -d %s; then truncate -c -s -512K %s/`basename %s`; else truncate -c -s -512K %s; fi' % (self.hostpath, self.destpath, self.destpath, self.hostpath, self.destpath) )
                check_test = True
            else:
                # Source and destination are on different machines
                cmd = None
                
        return cmd
        
    def _getCopyCommand(self):
        """
        Build up a subprocess-compatible command needed to copy the data.
        """
        
        if self.host == '':
            # Locally originating copy
            cmd = ["rsync",  "-avH",  "--append", "--partial", "--progress", self.hostpath]
            
            if self.dest == '':
                # Local destination
                cmd.append( "%s" % self.destpath )
            else:
                # Remote destination
                ## --append-verify should be ok here
                cmd[cmd.index('--append')] = '--append-verify'
                cmd.append( "%s:%s" % (self.dest, self.destpath) )
                
        else:
            # Remotely originating copy
            cmd = ["ssh", "-t", "-t", "mcsdr@%s" % self.host.lower()]
            
            if self.dest == self.host:
                # Source and destination are on the same machine
                cmd.append( 'shopt -s huponexit && rsync -avH --append --partial --progress %s %s' % (self.hostpath, self.destpath) )
            else:
                # Source and destination are on different machines
                ## --append-verify should be ok here
                rcmd = "rsync -avH --append-verify --partial --progress"
                if self.bw_limit > 0:
                    rcmd += (" --bwlimit=%.2fm" % self.bw_limit)
                cmd.append( 'shopt -s huponexit && %s %s %s:%s' % (rcmd, self.hostpath, self.dest, self.destpath) )
                
        return cmd
        
    def _runCopy(self):
        """
        Start the copy.
        """
        
        # Get the command to use
        cmd = self._getCopyCommand()
        
        # Deal with unreliable links when copying data
        trunc = self._getTruncateCommand()
        if trunc is not None:
            try:
                trunc_p = subprocess.Popen(trunc)
                trunc_s = trunc_p.wait()
                smartCommonLogger.warning('Truncating destination file with \'%s\', status %i', ' '.join(trunc), trunc_s)
            except Exception as trunc_e:
                smartCommonLogger.error('Error truncating destination file with \'%s\': %s', ' '.join(trunc), str(trunc_e))
                
        # Start up the process and start looking at the stdout
        self.process = subprocess.Popen(cmd, bufsize=1, stdout=subprocess.PIPE, stderr=subprocess.PIPE, close_fds=True)
        watchOut = select.poll()
        watchOut.register(self.process.stdout)
        watchErr = select.poll()
        watchErr.register(self.process.stderr)
        smartCommonLogger.debug('Launched \'%s\' with PID %i', ' '.join(cmd), self.process.pid)
        
        # Read from stdout while the copy is running so we can get 
        # an idea of what is going on with the progress
        self.stderr = ''
        while True:
            ## Is there something to read?
            stdout, stderr = '', ''
            while watchOut.poll(1):
                if self.process.poll() is None:
                    try:
                        new_text = self.process.stdout.read(1)
                        new_text = new_text.decode()
                        stdout += new_text
                    except ValueError:
                        break
                else:
                    break
            while watchErr.poll(1):
                if self.process.poll() is None:
                    try:
                        new_text = self.process.stderr.read(1)
                        new_text = new_text.decode()
                        stderr += new_text
                    except ValueError:
                        break
                else:
                    break
                
            ## Did we read something?  If not, sleep
            if stdout == '' and stderr == '':
                time.sleep(1)
            else:
                self.stdout = stdout.rstrip()
                self.stderr += stderr.rstrip()
                
            ## Are we done?
            self.process.poll()
            if self.process.returncode is not None:
                ### Yes, break out of this endless loop
                break
                
        # Pull out anything that might be stuck in the buffers
<<<<<<< HEAD
        stdout, stderr = self.process.communicate()
        self.stdout = stdout.decode()
        self.stderr += stderr.decode()
=======
        self.stdout, self.stderr = self.process.communicate()
        self.stdout = self.stdout.decode()
>>>>>>> 2be6e498
        
        smartCommonLogger.debug('PID %i exited with code %i', self.process.pid, self.process.returncode)
        
        if self.process.returncode == 0:
            self.status = 'complete'
        elif self.process.returncode < 0:
            self.status = 'paused'
        else:
            rsync_errors = []
            for line in self.stdout.split('\n'):
                if line.find('failed') != -1 or line.find('error') != -1:
                    rsync_errors.append(line)
                    
            if rsync_errors:
                error_message = '\n'.join(rsync_errors)
                self.stderr = error_message + '\n' + self.stderr
                
            smartCommonLogger.debug('copy failed -> %s', self.stderr.strip())
            self.status = 'error: %s' % self.stderr.strip()
            
        return self.process.returncode
        
    def _getDeleteCommand(self):
        """
        Build up a subprocess-compatible command needed to delete the data.
        """
        
        if self.host == '':
            # Locally originating delete
            cmd = ["rm" "-f", self.hostpath]
            
        else:
            # Remotely originating delete
            cmd = ["ssh", "-t", "-t", "mcsdr@%s" % self.host.lower()]
            cmd.append( 'shopt -s huponexit && sudo rm -f %s' % self.hostpath )
            
        return cmd
        
    def _runDelete(self):
        """
        Start the delete.
        """
        
        # Get the command to use
        cmd = self._getDeleteCommand()
        
        # Start up the process and start looking at the stdout
        self.process = subprocess.Popen(cmd, bufsize=1, stdout=subprocess.PIPE, stderr=subprocess.PIPE, close_fds=True)
        watchOut = select.poll()
        watchOut.register(self.process.stdout)
        watchErr = select.poll()
        watchErr.register(self.process.stderr)
        smartCommonLogger.debug('Launched \'%s\' with PID %i', ' '.join(cmd), self.process.pid)
        
        # Read from stdout while the copy is running so we can get 
        # an idea of what is going on with the progress
        self.stderr = ''
        while True:
            ## Is there something to read?
            stdout, stderr = '', ''
            while watchOut.poll(1):
                if self.process.poll() is None:
                    try:
                        new_text = self.process.stdout.read(1)
                        new_text = new_text.decode()
                        stdout += new_text
                    except ValueError:
                        break
                else:
                    break
            while watchErr.poll(1):
                if self.process.poll() is None:
                    try:
                        new_text = self.process.stderr.read(1)
                        new_text = new_text.decode()
                        stderr += new_text
                    except ValueError:
                        break
                else:
                    break
                    
            ## Did we read something?  If not, sleep
            if stdout == '' and stderr == '':
                time.sleep(1)
            else:
                self.stdout = stdout.rstrip()
                self.stderr += stderr.rstrip()
                
            ## Are we done?
            self.process.poll()
            if self.process.returncode is not None:
                ### Yes, break out of this endless loop
                break
                
        # Pull out anything that might be stuck in the buffers
        stdout, stderr = self.process.communicate()
        self.stdout = stdout.decode()
        self.stderr += stderr.decode()
        
        smartCommonLogger.debug('PID %i exited with code %i', self.process.pid, self.process.returncode)
        
        if self.process.returncode == 0:
            self.status = 'complete'
        elif self.process.returncode < 0:
            self.status = 'paused'
        else:
            smartCommonLogger.debug('delete failed -> %s', self.stderr.rstrip())
            self.status = 'error: %s' % self.stderr
            
        return self.process.returncode<|MERGE_RESOLUTION|>--- conflicted
+++ resolved
@@ -905,14 +905,9 @@
                 break
                 
         # Pull out anything that might be stuck in the buffers
-<<<<<<< HEAD
         stdout, stderr = self.process.communicate()
         self.stdout = stdout.decode()
         self.stderr += stderr.decode()
-=======
-        self.stdout, self.stderr = self.process.communicate()
-        self.stdout = self.stdout.decode()
->>>>>>> 2be6e498
         
         smartCommonLogger.debug('PID %i exited with code %i', self.process.pid, self.process.returncode)
         
